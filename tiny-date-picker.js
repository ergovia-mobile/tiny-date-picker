--- conflicted
+++ resolved
@@ -7,10 +7,8 @@
   // Initialization and state variables
   var opts = initializeOptions(options);
   var currentDate = opts.parse(input.value);
-<<<<<<< HEAD
   var minStamp = opts.min && new Date(opts.min).getTime();
   var maxStamp = opts.max && new Date(opts.max).getTime();
-=======
 
   var initialInRange = inRange(currentDate);
   if (!initialInRange) {
@@ -18,7 +16,6 @@
     input.value = opts.format(currentDate);
   }
 
->>>>>>> d4d71659
   var el = buildCalendarElement(currentDate, opts);
   var isHiding = false; // Used to prevent the calendar from showing when transitioning to hidden
   var focusCatcher = htmlToElement('<button style="position: absolute; width: 1; height: 1; overflow: hidden; border: 0; background: transparent; top: 0;"></button>');
